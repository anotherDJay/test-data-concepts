import streamlit as st
import pandas as pd
import numpy as np
from datetime import datetime, timedelta, date
from typing import Optional, Dict, Any
import re
from zoneinfo import ZoneInfo
from timezonefinder import TimezoneFinder
from svg_wedges import WEDGE_DATA_JS
import streamlit.components.v1 as components

# Snowpark imports
from snowflake.snowpark.session import Session
from snowflake.snowpark.functions import col, lit, array_contains

# --------------------------------------------------
# Function to create and cache Snowflake session
# --------------------------------------------------
@st.cache_resource  # Cache the session across reruns
def create_snowpark_session() -> Optional[Session]:
    """
    Creates a Snowpark session using credentials from st.secrets.
    Returns None if creation fails or secrets are missing.
    """
    try:
        if "snowflake" in st.secrets:
            connection_parameters = st.secrets["snowflake"]
            session = Session.builder.configs(connection_parameters).create()
            st.success("Snowpark session created successfully!")
            return session
        else:
            st.error("Snowflake connection details not found in st.secrets.")
            return None
    except Exception as e:
        st.error(f"Error creating Snowpark session: {e}")
        return None

# --------------------------------------------------
# Bubble/Grid Visualization
# --------------------------------------------------
BUBBLE_CSS = """
<style>
  .b{width:14px;height:14px;border-radius:50%;display:inline-block;margin:1px;}
  .lo{background:#FBD1B5;}    /* light-orange */
  .do{background:#F47B60;}    /* dark-orange */
  .green{background:#A7E299;} /* export */
  .empty{background:#F0F0F0;border:1px solid #e5e5e5;}
</style>
"""

# Timezone lookup helper
TF = TimezoneFinder()

def bubble_grid(W: float, T: float) -> str:
    """
    Render a 10x10 grid of 'bubbles' to visualize progress towards T.
    - If W >= 0: bubbles start as 'lo' and turn 'empty' up to 100%; beyond 100% they turn 'do'.
    - If W < 0: bubbles fill from the top as 'green' (exporting), plus a bonus row of up to 50.
    """
    cells = ["lo"] * 100
    pct = (W / T * 100) if T else 0.0

    if W >= 0:
        # “Importers”: up to 110% of T turns bubbles empty (first 100) then 'do'
        steps = min(110, int(pct))
        for i in range(steps):
            cells.pop()
            cells.insert(0, "empty" if i < 100 else "do")
    else:
        # “Exporters”: each kWh exported (up to 100%) removes a 'lo' bubble and appends a 'green'
        for _ in range(min(100, int(abs(pct)))):
            cells.pop(0)
            cells.append("green")

    html = BUBBLE_CSS + '<div style="line-height:0.7">'
    for idx, cls in enumerate(cells):
        html += f"<span class='b {cls}'></span>"
        if (idx + 1) % 10 == 0:
            html += '<br>'

    # If exporting beyond 100%, draw a bonus row (max 50 green bubbles)
    if W < 0 and abs(pct) > 100:
        bonus = int(min(50, abs(pct) - 100))
        html += '<div style="line-height:0.7; margin-top:4px;">'
        html += ''.join(["<span class='b green'></span>" for _ in range(bonus)])
        html += '</div>'

    html += '</div>'
    return html

# ──────────────────────────────────────────────────────────────
# 2.  DIAL HTML GENERATOR  ── paste anywhere after imports
# ──────────────────────────────────────────────────────────────
def _dial_html(W: float, T: float, pct: float) -> str:              # ▶ ADD
    """
    Build the exact same radial dial used in the React prototype.
    • Black base ring
    • Purple wedges fill CCW when exporting (W < 0)
    • Grey  wedges fill  CW when importing (W ≥ 0)
    """
    mode = "export" if T < 0 else "import"

    text = (
        f"{pct:.0f}% complete to export goal"
        if T < 0
        else f"{pct:.0f}% of energy goal consumed"
    )

    return f"""
<div id='dial-container' style='position:relative;width:303px;height:296px;background:#DFF4AE;'>
  <div id='dial-root'></div>
  <div style='position:absolute;top:50%;left:50%;transform:translate(-50%,-50%);font-size:20px;font-weight:bold;text-align:center;color:#000;background:#DFF4AE;'>
    {text}
  </div>
</div>
<script>
{WEDGE_DATA_JS}   /* ← 100 SVG wedges injected verbatim */

const filledPercentage = {pct:.2f};
const mode             = "{mode}";
const filledWedges     = Math.floor(filledPercentage);
const startWedge       = Math.max(1, 101 - filledWedges);   // export fill start

const svgNS = "http://www.w3.org/2000/svg";
const svg   = document.createElementNS(svgNS,"svg");
svg.setAttribute("viewBox","0 0 303 296");
svg.setAttribute("width",303); svg.setAttribute("height",296);
document.getElementById("dial-root").appendChild(svg);

svg.setAttribute(
  "style",
  "transform:rotate(-90deg);transform-origin:50% 50%;"
);

wedgeData.forEach(w => {{
  const p = document.createElementNS(svgNS,"path");
  p.setAttribute("d", w.path);

  const filled = (mode==="export")
       ? w.id >= startWedge        // CCW fill
       : w.id <= filledWedges;     //  CW fill

  p.setAttribute("fill",
       filled ? (mode==="export" ? "#815ED5" : "#ACACAC") : "#1B240F");

  svg.appendChild(p);
}});
</script>
"""

# --------------------------------------------------
# Data Fetchers (using create_snowpark_session())
# --------------------------------------------------
@st.cache_data
def get_sites() -> list:
    """
    Return a sorted list of all distinct HELIOS_SITE_ID values
    from the HOURLY_CONSUMPTION table in Snowflake.
    """
    session = create_snowpark_session()
    if session is None:
        return []

    try:
        df = (
            session
            .table("ENERGY_SHARED.TRUNKS_HELIOS.HOURLY_CONSUMPTION")
            .select("HELIOS_SITE_ID")
            .distinct()
            .to_pandas()
        )
        return sorted(df["HELIOS_SITE_ID"].astype(str).tolist())
    except Exception as e:
        st.error(f"Error fetching site list: {e}")
        return []


@st.cache_data
def load_week_data(site_id: str, week_start: date, tz_str: str = "UTC") -> Optional[pd.DataFrame]:
    """
    Load one week of consumption + production data for a given site.
    Returns a pandas DataFrame with columns:
      ['ts', 'cons_kwh', 'prod_kwh', 'kwh']  (all lowercase).
    If no rows, returns None.
    """
    session = create_snowpark_session()
    if session is None:
        return None

    start = datetime.combine(week_start, datetime.min.time())
    end = start + timedelta(days=7)

    try:
        cons = (
            session
            .table("ENERGY_SHARED.TRUNKS_HELIOS.HOURLY_CONSUMPTION")
            .filter((col("HELIOS_SITE_ID") == site_id) & 
                    (col("CONSUMPTION_ON") >= lit(start)) & 
                    (col("CONSUMPTION_ON") < lit(end)))
            .select(
                col("CONSUMPTION_ON").alias("ts"),
                col("CONSUMPTION_KWH").alias("cons_kwh")
            )
        )

        prod = (
            session
            .table("ENERGY_SHARED.TRUNKS_HELIOS.HOURLY_PRODUCTION")
            .filter((col("HELIOS_SITE_ID") == site_id) & 
                    (col("PRODUCTION_ON") >= lit(start)) & 
                    (col("PRODUCTION_ON") < lit(end)))
            .select(
                col("PRODUCTION_ON").alias("ts"),
                col("PRODUCTION_KWH").alias("prod_kwh")
            )
        )

        # Full outer join on 'ts'
        joined = cons.join(prod, on="ts", how="full")
        df = joined.to_pandas()
    except Exception as e:
        st.error(f"Error loading week data: {e}")
        return None

    if df.empty:
        return None

    # Lowercase column names
    df.columns = [c.lower() for c in df.columns]

    # Convert timestamps from UTC to local timezone and sort
    df["ts"] = pd.to_datetime(df["ts"], utc=True).dt.tz_convert(tz_str)
    df = df.sort_values("ts").reset_index(drop=True)

    # Fill missing consumption/production with 0
    df[["cons_kwh", "prod_kwh"]] = df[["cons_kwh", "prod_kwh"]].fillna(0)

    # Compute net kWh (import minus export)
    df["kwh"] = df["cons_kwh"] - df["prod_kwh"]
    return df


@st.cache_data
def compute_target(site_id: str, week_start: date, tz_str: str = "UTC") -> float:
    """
    Compute the target T for the current week based on last week's net.
    If last-week’s |T| <= FLOOR_ABS_KWH, clamp to ±FLOOR_ABS_KWH.
    """
    prev_start = week_start - timedelta(days=7)
    df_prev = load_week_data(site_id, prev_start, tz_str)

    T = df_prev["kwh"].sum() if (df_prev is not None) else 0.0

    if abs(T) <= FLOOR_ABS_KWH:
        T = FLOOR_ABS_KWH if T >= 0 else -FLOOR_ABS_KWH

    return T


@st.cache_data
def compute_grid_target(site_id: str, week_start: date, tz_str: str = "UTC") -> float:
    """Return total grid import from the previous week."""
    prev_start = week_start - timedelta(days=7)
    df_prev = load_week_data(site_id, prev_start, tz_str)
    return df_prev["cons_kwh"].sum() if df_prev is not None else 0.0


@st.cache_data
\
def get_site_info(site_id: str) -> Optional[Dict[str, Any]]:
    """
    Fetch the STREET_ADDRESS, CITY, and ZIP_CODE for a given site_id from
    ENERGY_SHARED.TRUNKS_HELIOS.PROPERTIES using LATERAL FLATTEN on HELIOS_SITE_IDS.
    Debug-print the resulting DataFrame so we can verify the query output.
    """
    session = create_snowpark_session()
    if session is None:
        return None

    query = f"""
    SELECT
      p.STREET_ADDRESS AS address,
      p.CITY AS city,
      p.STATE as state,
      p.COORDINATES as coordinates,
      p.ZIP_CODE AS zip
    FROM ENERGY_SHARED.TRUNKS_HELIOS.PROPERTIES p,
         LATERAL FLATTEN(input => p.HELIOS_SITE_IDS) f
    WHERE f.value = '{site_id}'
    LIMIT 1;
    """

    try:
        df = session.sql(query).to_pandas()
        # Normalize column names to lowercase
        df.columns = [c.lower() for c in df.columns]
    except Exception as e:
        st.error(f"Error fetching site info: {e}")
        return None

    if df.empty:
        st.write("No matching site_info rows returned.")
        return None

    row = df.iloc[0]
    tz = None
    coords = row.get("coordinates")
    if coords is not None:
        lon = lat = None
        if isinstance(coords, (list, tuple)) and len(coords) >= 2:
            lat, lng = float(coords[0]), float(coords[1])
        elif isinstance(coords, str):
            m = re.search(r"(-?\d+(?:\.\d+)?)[^\d-]+(-?\d+(?:\.\d+)?)", coords)
            if m:
                lat, lng = float(m.group(1)), float(m.group(2))
        if lat is not None and lng is not None:
            tz = TF.timezone_at(lng=lng, lat=lat)

    return {
        "address": row["address"],
        "city": row["city"],
        "state": row["state"],
        "zip": row["zip"],
        "timezone": tz if tz else "UTC",
    }

# --------------------------------------------------
# Weekly Score Algorithm Constants
# --------------------------------------------------
FLOOR_ABS_KWH = 25
DELTA_BAND    = 20
BOOTSTRAP_T   = 150
MAX_POINTS    = 300
PCT_ZERO      = 120
EXPORT_CAP    = 150
SLOPE_0_50    = 1
SLOPE_50_100  = 2
SLOPE_100_150 = 3


def score_week(W: float, T: float) -> int:
    """
    Given:
      W = cumulative net kWh so far (positive = imported, negative = exported)
      T = target net kWh for the week (positive = import target, negative = export target)
    Return a score from 0 to MAX_POINTS following the specified rules.
    """
    if abs(T) <= FLOOR_ABS_KWH:
        d = W - T
        if d >  DELTA_BAND:
            return 0
        if d < -DELTA_BAND:
            return MAX_POINTS
        return round(BOOTSTRAP_T - 2.5 * d)

    if T > 0:
        p = 100 * W / T
        if p >= PCT_ZERO:
            pts = 0
        elif p >= 100:
            pts = 100 * (PCT_ZERO - p) / (PCT_ZERO - 100)
        elif p >= 0:
            pts = (100 - p) * 2 + 100
        elif p >= -50:
            pts = (100 - p) * 2
        else:
            pts = MAX_POINTS
        return round(pts)

    if W > 0:
        return 0

    exp_pct = 100 * abs(W) / abs(T)
    if exp_pct < 50:
        pts = SLOPE_0_50 * exp_pct
    elif exp_pct < 100:
        pts = 50 + SLOPE_50_100 * (exp_pct - 50)
    elif exp_pct < EXPORT_CAP:
        pts = 150 + SLOPE_100_150 * (exp_pct - 100)
    else:
        pts = MAX_POINTS
    return round(pts)

# --------------------------------------------------
# Insight Helpers
# --------------------------------------------------
def validate_and_clean(df: pd.DataFrame, tz_str: str = "UTC") -> pd.DataFrame:
    assert {"ts", "cons_kwh"}.issubset(df.columns), "Missing ts or cons_kwh"
    df2 = df.rename(columns={"ts": "timestamp", "cons_kwh": "import_kwh"}).copy()
    df2 = df2.sort_values("timestamp")
    # Ensure timestamp is timezone-aware
    df2["timestamp"] = pd.to_datetime(df2["timestamp"], utc=True).dt.tz_convert(tz_str)
    df2["import_kwh"] = df2["import_kwh"].fillna(0)
    df2["export_kwh"] = df2.get("prod_kwh", 0).fillna(0)
    df2["net_kwh"]    = df2["import_kwh"] - df2["export_kwh"]
    df2["day"]        = df2["timestamp"].dt.date
    df2["hour"]       = df2["timestamp"].dt.hour

    iv = df2["timestamp"].diff().dropna().dt.total_seconds().mode().iloc[0] / 3600
    df2.attrs["interval_hours"] = iv
    return df2


def high_level_stats(df: pd.DataFrame) -> Dict[str, Any]:
    total = df["import_kwh"].sum()
    total_grid = (df["import_kwh"] - df["export_kwh"]).sum()
    daily = df.groupby("day")["import_kwh"].sum()
    avg   = daily.mean()
    peak_idx = df["import_kwh"].idxmax()
    peak = df.loc[peak_idx]
    dayname = peak["timestamp"].day_name()
    base = df[df["hour"].between(2, 5)]["import_kwh"].mean()
    cv = df["import_kwh"].std() / df["import_kwh"].mean()

    return {
        "total_consumption": total,
        "total_grid": total_grid,
        "daily_avg": avg,
        "peak_day": peak["timestamp"].date(),
        "peak_day_name": dayname,
        "peak_hour_ts": peak["timestamp"],
        "peak_hour_kwh": peak["import_kwh"],
        "base_load": base,
        "cv": cv
    }


def weekday_heaviest_3h(df_clean: pd.DataFrame) -> Dict[str, Any]:
    df_wd = df_clean[df_clean["timestamp"].dt.dayofweek < 5]
    hourly_avg = (
        df_wd
        .groupby(df_wd["timestamp"].dt.hour)["import_kwh"]
        .mean()
        .reindex(range(24), fill_value=0)
    )

    block_avg = {}
    for h in range(24):
        hrs = [(h + i) % 24 for i in range(3)]
        block_avg[h] = np.mean([hourly_avg.loc[i] for i in hrs])

    best_h = max(block_avg, key=block_avg.get)
    return {"start_hour": best_h, "avg_kwh": block_avg[best_h]}


def hourly_profile(df: pd.DataFrame) -> pd.DataFrame:
    prof = df.groupby("hour")["import_kwh"].mean().reset_index()
    prof.columns = ["hour", "avg_import_kwh"]
    return prof


def anomaly_scan(df: pd.DataFrame, z_thresh: float=3.0) -> pd.DataFrame:
    mu, sd = df["import_kwh"].mean(), df["import_kwh"].std()
    df2 = df.copy()
    df2["z"] = (df2["import_kwh"] - mu) / sd
    return df2[abs(df2["z"]) >= z_thresh][["timestamp", "import_kwh", "z"]]


def opportunity_report(df: pd.DataFrame, stats: Dict[str, Any]) -> Dict[str, Any]:
    m17 = df[df["hour"].between(17, 20)]["import_kwh"].mean()
    m10 = df[df["hour"].between(10, 15)]["import_kwh"].mean()
    shift = max(0, m17 - m10)
    p95 = np.percentile(df[df["hour"].between(17, 20)]["import_kwh"], 95)
    bat = max(0, p95 - stats["base_load"])
    note = "No solar data."
    if df["export_kwh"].sum() > 0:
        sc = df["import_kwh"].sum() / df["export_kwh"].sum()
        note = f"Self-consumption ratio ~{sc:.2f}."
    return {"shift_savings": shift, "battery_kwh": bat, "solar_note": note}


def render_markdown(parts: Dict[str, Any], site_info: Optional[Dict[str, Any]]) -> str:
    s      = parts["stats"]
    common = parts["common"]
    anom   = parts["anomalies"]
    opp    = parts["opportunity"]

    md = []
    if site_info:
        md.append("### 0  Site Information")
        md.append(f"- **Address:** {site_info['address']}")
        md.append(f"- **City:** {site_info['city']}")
        md.append(f"- **State:** {site_info['state']}")
        md.append(f"- **ZIP:** {site_info['zip']}")
        # Add time zone info if available
        if "timezone" in site_info and site_info["timezone"]:
            md.append(f"- **Time Zone:** {site_info['timezone']}")
        md.append("")

    md.append("### 1  Big-picture numbers")
    md.append("| Metric | Value | Comment |")
    md.append("| --- | --- | --- |")
    md.append(f"| Total energy consumed | **{s['total_consumption']:.0f} kWh** | Entire week |")
    md.append(f"| Total  grid energy | **{s['total_grid']:.0f} kWh** | What you pay for |")
    md.append(f"| Daily average consumption | {s['daily_avg']:.1f} kWh/day | Peak day = {s['peak_day_name']} ({s['peak_day']}) |")
    md.append(f"| Highest consumption day | {s['peak_day_name']} | Day with max import |")
    ts0    = s["peak_hour_ts"]
    ts_str = ts0.strftime("%Y-%m-%d %H:%M")
    md.append(f"| Highest single hour | {s['peak_hour_kwh']:.2f} kWh ({ts_str}) | |")
    md.append(f"| Overnight baseload (02–05) | {s['base_load']:.2f} kWh/h | Avg import 2–5 AM |")
    md.append(f"| Hour-to-hour variability (CV) | {s['cv']:.2f} | Coefficient of variation |")
    md.append("")

    sh = common["start_hour"]
    eh = (sh + 2) % 24
    md.append("### 2  Heaviest 3-hour window (weekdays)")
    md.append(
        f"* Heaviest window: **{sh:02d}:00 – {eh:02d}:59** "
        f"(on average, **{common['avg_kwh']:.1f} kWh**)."
    )
    md.append("")

    md.append("### 3  One-off anomalies")
    md.append("| Timestamp | kWh | z-score |")
    md.append("| --- | --- | --- |")
    for _, r in anom.iterrows():
        ts = r["timestamp"].strftime("%Y-%m-%d %H:%M")
        md.append(f"| {ts} | {r['import_kwh']:.2f} | {r['z']:.2f} |")
    md.append("")

    md.append("### 4  Opportunities")
    md.append(f"* **Load-shifting:** ~{opp['shift_savings']:.1f} kWh/day from 17–20 h.")
    md.append(f"* **Battery sizing:** ~{opp['battery_kwh']:.1f} kWh covers peak.")
    md.append(f"* **Solar check:** {opp['solar_note']}")
    return "\n".join(md)

@st.cache_data
def compute_insights_report(df: pd.DataFrame, site_id: str, site_info: Optional[Dict[str, Any]], tz_str: str = "UTC") -> str:
    df2    = validate_and_clean(df, tz_str)
    stats  = high_level_stats(df2)
    common = weekday_heaviest_3h(df2)
    anom   = anomaly_scan(df2)
    opp    = opportunity_report(df2, stats)

    parts = {
        "stats": stats,
        "common": common,
        "hourly": hourly_profile(df2),
        "anomalies": anom,
        "opportunity": opp
    }
    return render_markdown(parts, site_info)

# --------------------------------------------------
# Streamlit App Main
# --------------------------------------------------

def main():
    st.title("🔋 Bubble Budget Scrubber + Insights")

    sites = get_sites()
    if not sites:
        st.warning("No sites available. Check your Snowflake connection.")
        return

    site = st.selectbox("Helios Site", sites)

    weekday_num = date.today().weekday()
    days_since_sunday = (weekday_num + 1) % 7
    default_sun = date.today() - timedelta(days=days_since_sunday)

    week_start = st.date_input("Week start (Sunday)", default_sun)

    if st.button("Load Week"):
        site_info = get_site_info(site)
        tz_str = site_info.get("timezone", "UTC") if site_info else "UTC"
        df = load_week_data(site, week_start, tz_str)
        if df is None or df["kwh"].abs().sum() == 0:
            st.error("No data for selected week.")
            return

        T = compute_target(site, week_start, tz_str)
        T_grid = compute_grid_target(site, week_start, tz_str)
        st.session_state.df = df
        st.session_state.T = T
        st.session_state.T_grid = T_grid
        st.session_state.site_info = site_info
        st.session_state.tz = tz_str
        st.session_state.idx = 0

    if "df" in st.session_state:
        df, T_net, idx, site_info, tz_str, T_grid = (
            st.session_state.df,
            st.session_state.T,
            st.session_state.idx,
            st.session_state.site_info,
            st.session_state.tz,
            st.session_state.T_grid,
        )

        idx = st.slider("Hour of Week", min_value=0, max_value=len(df) - 1, value=idx)
        st.session_state.idx = idx

<<<<<<< HEAD
        W_net = df["kwh"].iloc[: idx + 1].sum()
        pts = score_week(W_net, T_net)

        show_grid = st.checkbox("Show Grid Import (vs Last Week)")
        if show_grid:
            W_display = df["cons_kwh"].iloc[: idx + 1].sum()
            T_display = T_grid
        else:
            W_display = W_net
            T_display = T_net
=======
        W = df["kwh"].iloc[: idx + 1].sum()
        pts = score_week(W, T)
        pct = (W/T)*100 if T!=0 else 0
>>>>>>> b66d705e

        c1, c2, c3 = st.columns(3)
        c1.metric("Target", f"{T_display:.1f} kWh")
        c2.metric("So far", f"{W_display:.1f} kWh")
        c3.metric("Points", pts)
        if T > 0:
            st.progress(min(abs(pct)/100,1.0), text=f"{pct:.1f}% of goal consumed")
        else:
            st.progress(min(abs(pct)/100,1.0), text=f"{abs(pct):.1f}% of goal exported")

<<<<<<< HEAD
        components.html(_dial_html(W_display, T_display), height=310, width=310, scrolling=False)
=======
        # st.markdown(bubble_grid(W, T), unsafe_allow_html=True)
        components.html(_dial_html(W, T, pct), height=310, width=310, scrolling=False)
>>>>>>> b66d705e

        st.subheader("Hourly Consumption vs Production")
        chart = df.set_index("ts")[['cons_kwh', 'prod_kwh']]
        chart.index = pd.to_datetime(chart.index, utc=True).tz_convert(tz_str)  # Ensure tz-aware
        chart.columns = ["Consumption", "Production"]
        st.line_chart(chart)

        if st.button("Generate Weekly Insights"):
            md = compute_insights_report(df, site, site_info, tz_str)
            st.markdown(md, unsafe_allow_html=True)

            df2 = validate_and_clean(df, tz_str)
            st.subheader("Average Daily Consumption Profile (kWh/hour)")
            st.line_chart(hourly_profile(df2).set_index("hour")["avg_import_kwh"])

        if st.button("Download Raw Interval Data CSV"):
            raw = df[["ts", "cons_kwh", "prod_kwh"]].copy()
            raw["net_kwh"] = raw["cons_kwh"] - raw["prod_kwh"]
            st.download_button(
                "Download CSV",
                data=raw.to_csv(index=False),
                file_name="raw_data.csv",
                mime="text/csv",
            )


if __name__ == "__main__":
    main()
<|MERGE_RESOLUTION|>--- conflicted
+++ resolved
@@ -591,7 +591,7 @@
         idx = st.slider("Hour of Week", min_value=0, max_value=len(df) - 1, value=idx)
         st.session_state.idx = idx
 
-<<<<<<< HEAD
+
         W_net = df["kwh"].iloc[: idx + 1].sum()
         pts = score_week(W_net, T_net)
 
@@ -599,14 +599,12 @@
         if show_grid:
             W_display = df["cons_kwh"].iloc[: idx + 1].sum()
             T_display = T_grid
+            pct = (W_display/T_display)*100
         else:
             W_display = W_net
             T_display = T_net
-=======
-        W = df["kwh"].iloc[: idx + 1].sum()
-        pts = score_week(W, T)
-        pct = (W/T)*100 if T!=0 else 0
->>>>>>> b66d705e
+            pct = (W_display/T_display)*100
+
 
         c1, c2, c3 = st.columns(3)
         c1.metric("Target", f"{T_display:.1f} kWh")
@@ -617,12 +615,9 @@
         else:
             st.progress(min(abs(pct)/100,1.0), text=f"{abs(pct):.1f}% of goal exported")
 
-<<<<<<< HEAD
-        components.html(_dial_html(W_display, T_display), height=310, width=310, scrolling=False)
-=======
+
+        components.html(_dial_html(W_display, T_display, pct), height=310, width=310, scrolling=False)
         # st.markdown(bubble_grid(W, T), unsafe_allow_html=True)
-        components.html(_dial_html(W, T, pct), height=310, width=310, scrolling=False)
->>>>>>> b66d705e
 
         st.subheader("Hourly Consumption vs Production")
         chart = df.set_index("ts")[['cons_kwh', 'prod_kwh']]
